{
  "name": "erest",
  "version": "1.8.7",
  "description": "Easy to build api server depend on lei-web and express.",
  "main": "dist/lib/index.js",
  "typings": "dist/lib/index.d.ts",
  "files": [
    "dist/lib"
  ],
  "scripts": {
    "test": "npm run compile && jest",
    "test:lib": "export ISLIB=1 && jest",
    "test:cov": "npm run test:lib -- --coverage",
    "tag": "git tag v`node -p 'require(\"./package\").version'`",
    "format": "prettier --write \"src/**/*.ts\"",
    "clean": "rm -rf dist",
    "compile": "tsc && prettier --single-quote --write \"dist/**/*.{js,ts}\"",
    "prepublishOnly": "npm run format && npm run clean && npm run test:cov && cat ./coverage/lcov.info | coveralls && npm test",
    "postpublish": "npm run tag && git push && git push --tags"
  },
  "repository": {
    "type": "git",
    "url": "git+https://github.com/yourtion/node-erest.git"
  },
  "keywords": [
    "rest",
    "api",
    "express",
    "@leizm/web",
    "api-doc"
  ],
  "author": "Yourtion Guo <yourtion@gmail.com>",
  "license": "MIT",
  "bugs": {
    "url": "https://github.com/yourtion/node-erest/issues"
  },
  "homepage": "https://github.com/yourtion/node-erest#readme",
  "dependencies": {
    "@tuzhanai/schema-manager": "^1.1.1",
    "@types/debug": "0.0.30",
<<<<<<< HEAD
    "@types/node": "^10.9.4",
    "@types/supertest": "^2.0.6",
    "debug": "^4.0.0",
=======
    "debug": "^3.1.0",
>>>>>>> dae82341
    "path-to-regexp": "^2.4.0"
  },
  "peerDependencies": {
    "@types/node": "*"
  },
  "devDependencies": {
    "@leizm/web": "^2.3.1",
    "@types/express": "^4.16.0",
    "@types/jest": "^23.3.2",
    "@types/supertest": "^2.0.6",
    "coveralls": "^3.0.2",
    "express": "^4.16.3",
    "jest": "^23.5.0",
    "prettier": "^1.14.2",
    "supertest": "^3.3.0",
    "ts-jest": "^23.1.4",
    "ts-node": "^7.0.1",
    "typescript": "^3.0.3"
  },
  "jest": {
    "transform": {
      "^.+\\.tsx?$": "ts-jest"
    },
    "testRegex": "./src/test/test",
    "collectCoverageFrom": [
      "src/lib/**/*.ts"
    ],
    "coverageThreshold": {
      "global": {
        "branches": 80,
        "functions": 95,
        "lines": 80,
        "statements": 80
      }
    },
    "moduleFileExtensions": [
      "ts",
      "js",
      "json"
    ]
  }
}<|MERGE_RESOLUTION|>--- conflicted
+++ resolved
@@ -38,13 +38,7 @@
   "dependencies": {
     "@tuzhanai/schema-manager": "^1.1.1",
     "@types/debug": "0.0.30",
-<<<<<<< HEAD
-    "@types/node": "^10.9.4",
-    "@types/supertest": "^2.0.6",
     "debug": "^4.0.0",
-=======
-    "debug": "^3.1.0",
->>>>>>> dae82341
     "path-to-regexp": "^2.4.0"
   },
   "peerDependencies": {
