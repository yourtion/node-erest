{
  "name": "erest",
<<<<<<< HEAD
  "version": "1.5.2",
  "description": "Easy to build api server. (run on express and @leizm/web)",
=======
  "version": "1.5.6",
  "description": "Easy to build api server depend on express.",
>>>>>>> 8f8ab3de
  "main": "dist/lib/index.js",
  "typings": "dist/lib/index.d.ts",
  "files": [
    "dist/lib"
  ],
  "scripts": {
    "test": "npm run compile && jest",
    "test:lib": "export ISLIB=1 && jest",
    "test:cov": "npm run test:lib -- --coverage",
    "tag": "git tag v`node -p 'require(\"./package\").version'`",
    "format": "prettier --write src/**/*.ts",
    "clean": "rm -rf dist",
    "compile": "npm run clean && tsc && prettier --single-quote --write dist/**/*.js",
    "prepublishOnly": "npm run format && npm run test:cov && npm test",
    "postpublish": "npm run tag"
  },
  "repository": {
    "type": "git",
    "url": "git+https://github.com/yourtion/node-erest.git"
  },
  "keywords": [
    "rest",
    "api",
    "express",
    "@leizm/web",
    "api-doc"
  ],
  "author": "Yourtion Guo <yourtion@gmail.com>",
  "license": "MIT",
  "bugs": {
    "url": "https://github.com/yourtion/node-erest/issues"
  },
  "homepage": "https://github.com/yourtion/node-erest#readme",
  "dependencies": {
    "@types/debug": "0.0.30",
    "@types/node": "^10.5.2",
<<<<<<< HEAD
    "@types/supertest": "^2.0.4",
=======
>>>>>>> 8f8ab3de
    "@types/validator": "^9.4.1",
    "@types/supertest": "^2.0.4",
    "debug": "^3.1.0",
    "path-to-regexp": "^2.2.1",
    "validator": "^10.4.0"
  },
  "devDependencies": {
    "@types/express": "^4.16.0",
    "@types/jest": "^23.1.4",
    "express": "^4.16.3",
    "jest": "^23.3.0",
    "prettier": "^1.13.7",
    "supertest": "^3.1.0",
    "ts-jest": "^23.0.0",
    "ts-node": "^7.0.0",
    "typescript": "^2.9.2"
  },
  "jest": {
    "transform": {
      "^.+\\.tsx?$": "ts-jest"
    },
    "testRegex": "./src/test/test",
    "collectCoverageFrom": [
      "src/lib/**/*.ts"
    ],
    "coverageThreshold": {
      "global": {
        "branches": 80,
        "functions": 95,
        "lines": 80,
        "statements": 80
      }
    },
    "moduleFileExtensions": [
      "ts",
      "js"
    ]
  }
}<|MERGE_RESOLUTION|>--- conflicted
+++ resolved
@@ -1,12 +1,7 @@
 {
   "name": "erest",
-<<<<<<< HEAD
-  "version": "1.5.2",
-  "description": "Easy to build api server. (run on express and @leizm/web)",
-=======
   "version": "1.5.6",
   "description": "Easy to build api server depend on express.",
->>>>>>> 8f8ab3de
   "main": "dist/lib/index.js",
   "typings": "dist/lib/index.d.ts",
   "files": [
@@ -43,10 +38,6 @@
   "dependencies": {
     "@types/debug": "0.0.30",
     "@types/node": "^10.5.2",
-<<<<<<< HEAD
-    "@types/supertest": "^2.0.4",
-=======
->>>>>>> 8f8ab3de
     "@types/validator": "^9.4.1",
     "@types/supertest": "^2.0.4",
     "debug": "^3.1.0",
